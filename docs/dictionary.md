--- conflicted
+++ resolved
@@ -16,48 +16,9 @@
 - **single-package repo** - A repository which only contains a single package which is at the root of the repo
 - **multi-package repo/monorepo** - A repository which contains multiple packages, generally managed by [Bolt](https://github.com/boltpkg/bolt) or [Yarn Workspaces](https://yarnpkg.com/lang/en/docs/workspaces/).
 - **release line generators** - The `getReleaseLine` and `getDependencyReleaseLine` functions which are responsible for creating the lines inserted into changelog. A changelog entry for a particular release can be thought of as `releaseLineGenerators(changesets)`
-<<<<<<< HEAD
-=======
-- **release instruction** An object containing an intent to release a single package, in the shape:
-
-  ```tsx
-  type ReleaseInstruction = {
-    // The name of the package you want to release
-    name: string;
-    type: BumpType;
-  };
-  ```
-
-- **release information** Release Information is a transformed state of `ReleaseInstruction`s. It contains several extra properties as seen in the type below
-
-  ```tsx
-  type ReleaseInformation = {
-    // The name of the package you want to release
-    name: string;
-    oldVersion: semverVersion;
-    newVersion: semverVersion;
-    type: BumpType;
-    changsesets: Array<ChangesetId>;
-  };
-  ```
-
-- **release plan** - A calculated object that shows everything a collection of changesets will release, and how. This object includes a calculation of dependencies, and considerations for `linked` packages. It has the shape:
-
-  ```tsx
-  type ReleasePlan = {
-      changesets
-      releases: Array<ReleaseInformation>
-      dependents: Array<ReleaseInformation>
-  }
-  ```
-
-  A release plan is what is used to update packages and write changelogs - all states before this are used to generate the release plan. Note that in the conversion from `release instruction` to `release information`, packages are flattened, so each package is only represented once.
-
-- **dependent releases** A secondary set of `release information` detailing packages not specified in changesets which should still be published to ensure all packages remain compatible. A package can only ever be a `release` or a `dependency`.
->>>>>>> 351ce442
 - **linked packages** - Linked packages share a semver categorisation, such that all published linked packages have consistent new semver ranges. The logistics of this are best left to our [./linked-packages.md] documentation.
 - **release instruction** An object containing an intent to release a single package, consisting of the package name and a bump type
-- **release plan** - A calculated object that shows everything a collection of changesets will release, and how. This object includes a calculation of dependencies, and considerations for `linked` packages.
+- **release plan** - A calculated object that shows everything a collection of changesets will release, and at what version, and how. This object includes a calculation of dependencies, and considerations for `linked` packages.
 
 ## Things that we haven't figured out how to explain well yet
 
